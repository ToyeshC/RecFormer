--- conflicted
+++ resolved
@@ -199,12 +199,8 @@
     parser.add_argument('--device', type=int, default=0)
     parser.add_argument('--fp16', action='store_true')
     parser.add_argument('--fix_word_embedding', action='store_true')
-<<<<<<< HEAD
     parser.add_argument('--verbose', type=int, default=1)  # More frequent evaluation
     parser.add_argument('--min_inter', type=int, default=0, help="Minimum number of user interactions to keep a user")
-=======
-    parser.add_argument('--verbose', type=int, default=1)
->>>>>>> 5069b111
     
     # Multi-GPU settings
     parser.add_argument('--multi_gpu', action='store_true', help='Use multiple GPUs with DataParallel')
